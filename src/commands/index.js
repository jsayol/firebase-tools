"use strict";

var previews = require("../previews"); //eslint-disable-line

module.exports = function(client) {
  var loadCommand = function(name) {
    var cmd = require("./" + name);
    // .ts commands export at .default.
    if (cmd.default) {
      cmd = cmd.default;
    }
    cmd.register(client);
    return cmd.runner();
  };

<<<<<<< HEAD
  client.auth = {
    upload: loadCommand("auth-import"),
    export: loadCommand("auth-export"),
  };

  client.database = {
    get: loadCommand("database-get"),
    push: loadCommand("database-push"),
    set: loadCommand("database-set"),
    remove: loadCommand("database-remove"),
    update: loadCommand("database-update"),
    profile: loadCommand("database-profile"),
    settings: {
      get: loadCommand("database-settings-get"),
      set: loadCommand("database-settings-set"),
    },
  };

  client.emulators = {
    start: loadCommand("emulators-start"),
  };

  client.firestore = {
    delete: loadCommand("firestore-delete"),
    indexes: loadCommand("firestore-indexes-list"),
  };

=======
  client.auth = {};
  client.auth.export = loadCommand("auth-export");
  client.auth.upload = loadCommand("auth-import");
  client.database = {};
  client.database.get = loadCommand("database-get");
  client.database.profile = loadCommand("database-profile");
  client.database.push = loadCommand("database-push");
  client.database.remove = loadCommand("database-remove");
  client.database.set = loadCommand("database-set");
  client.database.settings = {};
  client.database.settings.get = loadCommand("database-settings-get");
  client.database.settings.set = loadCommand("database-settings-set");
  client.database.update = loadCommand("database-update");
>>>>>>> fd11c785
  client.deploy = loadCommand("deploy");
  client.emulators = {};
  client.emulators.exec = loadCommand("emulators-exec");
  client.emulators.start = loadCommand("emulators-start");
  client.experimental = {};
  client.experimental.functions = {};
  client.experimental.functions.shell = loadCommand("experimental-functions-shell");
  client.firestore = {};
  client.firestore.delete = loadCommand("firestore-delete");
  client.firestore.indexes = loadCommand("firestore-indexes-list");
  client.functions = {};
  client.functions.config = {};
  client.functions.config.clone = loadCommand("functions-config-clone");
  client.functions.config.get = loadCommand("functions-config-get");
  client.functions.config.set = loadCommand("functions-config-set");
  client.functions.config.unset = loadCommand("functions-config-unset");
  client.functions.delete = loadCommand("functions-delete");
  client.functions.log = loadCommand("functions-log");
  client.functions.shell = loadCommand("functions-shell");
  client.help = loadCommand("help");
  client.hosting = {};
  client.hosting.disable = loadCommand("hosting-disable");
  client.init = loadCommand("init");
  client.list = loadCommand("list");
  client.login = loadCommand("login");
  client.login.ci = loadCommand("login-ci");
  client.logout = loadCommand("logout");
  client.open = loadCommand("open");
  client.serve = loadCommand("serve");
<<<<<<< HEAD
  client.setup = {
    web: loadCommand("setup-web"),
    emulators: {
      database: loadCommand("setup-emulators-database"),
      firestore: loadCommand("setup-emulators-firestore"),
    },
  };

=======
  client.setup = {};
  client.setup.emulators = {};
  client.setup.emulators.database = loadCommand("setup-emulators-database");
  client.setup.emulators.firestore = loadCommand("setup-emulators-firestore");
  client.setup.web = loadCommand("setup-web");
>>>>>>> fd11c785
  client.target = loadCommand("target");
  client.target.apply = loadCommand("target-apply");
  client.target.clear = loadCommand("target-clear");
  client.target.remove = loadCommand("target-remove");
  client.tools = {};
  client.tools.migrate = loadCommand("tools-migrate");
  client.use = loadCommand("use");

  return client;
};<|MERGE_RESOLUTION|>--- conflicted
+++ resolved
@@ -13,35 +13,6 @@
     return cmd.runner();
   };
 
-<<<<<<< HEAD
-  client.auth = {
-    upload: loadCommand("auth-import"),
-    export: loadCommand("auth-export"),
-  };
-
-  client.database = {
-    get: loadCommand("database-get"),
-    push: loadCommand("database-push"),
-    set: loadCommand("database-set"),
-    remove: loadCommand("database-remove"),
-    update: loadCommand("database-update"),
-    profile: loadCommand("database-profile"),
-    settings: {
-      get: loadCommand("database-settings-get"),
-      set: loadCommand("database-settings-set"),
-    },
-  };
-
-  client.emulators = {
-    start: loadCommand("emulators-start"),
-  };
-
-  client.firestore = {
-    delete: loadCommand("firestore-delete"),
-    indexes: loadCommand("firestore-indexes-list"),
-  };
-
-=======
   client.auth = {};
   client.auth.export = loadCommand("auth-export");
   client.auth.upload = loadCommand("auth-import");
@@ -55,7 +26,6 @@
   client.database.settings.get = loadCommand("database-settings-get");
   client.database.settings.set = loadCommand("database-settings-set");
   client.database.update = loadCommand("database-update");
->>>>>>> fd11c785
   client.deploy = loadCommand("deploy");
   client.emulators = {};
   client.emulators.exec = loadCommand("emulators-exec");
@@ -85,22 +55,11 @@
   client.logout = loadCommand("logout");
   client.open = loadCommand("open");
   client.serve = loadCommand("serve");
-<<<<<<< HEAD
-  client.setup = {
-    web: loadCommand("setup-web"),
-    emulators: {
-      database: loadCommand("setup-emulators-database"),
-      firestore: loadCommand("setup-emulators-firestore"),
-    },
-  };
-
-=======
   client.setup = {};
   client.setup.emulators = {};
   client.setup.emulators.database = loadCommand("setup-emulators-database");
   client.setup.emulators.firestore = loadCommand("setup-emulators-firestore");
   client.setup.web = loadCommand("setup-web");
->>>>>>> fd11c785
   client.target = loadCommand("target");
   client.target.apply = loadCommand("target-apply");
   client.target.clear = loadCommand("target-clear");
