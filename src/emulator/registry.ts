import * as clc from "cli-color";

import { ALL_EMULATORS, EmulatorInstance, Emulators } from "./types";
import * as FirebaseError from "../error";
<<<<<<< HEAD
import { WebSocketDebugger, WebSocketDebuggerConfig } from "./websocketDebugger";
=======
import * as utils from "../utils";
>>>>>>> 1befc997

/**
 * Static registry for running emulators to discover each other.
 *
 * Note that this is global mutable state, but the state can only be modified
 * through the start() and stop() methods which ensures correctness.
 */
export class EmulatorRegistry {
  static async start(instance: EmulatorInstance): Promise<void> {
    if (this.isRunning(instance.getName())) {
      throw new FirebaseError(`Emulator ${instance.getName()} is already running!`, {});
    }

    const wsDebugger = this.getWebSocketDebugger();
    let wsConfig: WebSocketDebuggerConfig | undefined;
    if (wsDebugger) {
      wsConfig = await wsDebugger.getConfig();
    }

    await instance.start(wsConfig);
    this.set(instance.getName(), instance);

    const info = instance.getInfo();
    utils.logLabeledSuccess(
      instance.getName(),
      `Emulator started at ${clc.bold.underline(`http://${info.host}:${info.port}`)}`
    );
  }

  static async stop(name: Emulators): Promise<void> {
    const instance = this.get(name);
    if (!instance) {
      return;
    }

    await instance.stop();
    this.clear(instance.getName());
  }

  static async stopAll(): Promise<void> {
    for (const name of this.listRunning()) {
      await this.stop(name);
    }
  }

  static isRunning(emulator: Emulators): boolean {
    const instance = this.INSTANCES.get(emulator);
    return instance !== undefined;
  }

  static listRunning(): Emulators[] {
    return ALL_EMULATORS.filter((name) => this.isRunning(name));
  }

  static get(emulator: Emulators): EmulatorInstance | undefined {
    return this.INSTANCES.get(emulator);
  }

  static getPort(emulator: Emulators): number | undefined {
    const instance = this.INSTANCES.get(emulator);
    if (!instance) {
      return undefined;
    }

    return instance.getInfo().port;
  }

  // TODO(jsayol): these methods should probably go somewhere else
  static setWebSocketDebugger(wsDebugger: WebSocketDebugger): void {
    EmulatorRegistry.WS_DEBUGGER = wsDebugger;
  }

  static getWebSocketDebugger(): WebSocketDebugger | void {
    return EmulatorRegistry.WS_DEBUGGER;
  }

  static hasWebSocketDebugger(): boolean {
    return EmulatorRegistry.WS_DEBUGGER !== undefined;
  }

  private static INSTANCES: Map<Emulators, EmulatorInstance> = new Map();

  private static WS_DEBUGGER?: WebSocketDebugger;

  private static set(emulator: Emulators, instance: EmulatorInstance): void {
    this.INSTANCES.set(emulator, instance);
  }

  private static clear(emulator: Emulators): void {
    this.INSTANCES.delete(emulator);
  }
}<|MERGE_RESOLUTION|>--- conflicted
+++ resolved
@@ -2,11 +2,8 @@
 
 import { ALL_EMULATORS, EmulatorInstance, Emulators } from "./types";
 import * as FirebaseError from "../error";
-<<<<<<< HEAD
+import * as utils from "../utils";
 import { WebSocketDebugger, WebSocketDebuggerConfig } from "./websocketDebugger";
-=======
-import * as utils from "../utils";
->>>>>>> 1befc997
 
 /**
  * Static registry for running emulators to discover each other.
