import { includes } from "lodash";
import { RequestHandler } from "express";

import { proxyRequestHandler } from "./proxy";
import * as getProjectId from "../getProjectId";
import { EmulatorRegistry } from "../emulator/registry";
import { Emulators } from "../emulator/types";
import { FunctionsEmulator } from "../emulator/functionsEmulator";

export interface FunctionsProxyOptions {
  port: number;
  project?: string;
  targets: string[];
}

export interface FunctionProxyRewrite {
  function: string;
}

/**
 * Returns a function which, given a FunctionProxyRewrite, returns a Promise
 * that resolves with a middleware-like function that proxies the request to a
 * hosted or live function.
 */
export default function(
  options: FunctionsProxyOptions
): (r: FunctionProxyRewrite) => Promise<RequestHandler> {
  return async (rewrite: FunctionProxyRewrite) => {
    // TODO(samstern): This proxy assumes all functions are in the default region, but this is
    //                 not a safe assumption.
    const projectId = getProjectId(options, false);
    let url = `https://us-central1-${projectId}.cloudfunctions.net/${rewrite.function}`;
    let destLabel = "live";

    if (includes(options.targets, "functions")) {
      destLabel = "local";

      // If the functions emulator is running we know the port, otherwise
<<<<<<< HEAD
      // we guess it is our port + 1
      const functionsEmu = EmulatorRegistry.getInstance(Emulators.FUNCTIONS) as FunctionsEmulator;
      if (functionsEmu) {
        url = functionsEmu.getHttpFunctionUrl(rewrite.function);
=======
      // things still point to production.
      const functionsEmu = EmulatorRegistry.get(Emulators.FUNCTIONS);
      if (functionsEmu) {
        const port = functionsEmu.getInfo().port;
        url = FunctionsEmulator.getHttpFunctionUrl(
          port,
          projectId,
          rewrite.function,
          "us-central1"
        );
>>>>>>> fd11c785
      }
    }

    return await proxyRequestHandler(url, `${destLabel} Function ${rewrite.function}`);
  };
}<|MERGE_RESOLUTION|>--- conflicted
+++ resolved
@@ -36,12 +36,6 @@
       destLabel = "local";
 
       // If the functions emulator is running we know the port, otherwise
-<<<<<<< HEAD
-      // we guess it is our port + 1
-      const functionsEmu = EmulatorRegistry.getInstance(Emulators.FUNCTIONS) as FunctionsEmulator;
-      if (functionsEmu) {
-        url = functionsEmu.getHttpFunctionUrl(rewrite.function);
-=======
       // things still point to production.
       const functionsEmu = EmulatorRegistry.get(Emulators.FUNCTIONS);
       if (functionsEmu) {
@@ -52,7 +46,6 @@
           rewrite.function,
           "us-central1"
         );
->>>>>>> fd11c785
       }
     }
 
